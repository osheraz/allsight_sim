<?xml version="1.0" ?>
<robot name="cube.urdf">
  <link name="baseLink">
    <contact>
    	<friction_anchor/>
    	   <lateral_friction value="0.5"/>
        <rolling_friction value="0.005"/>
        <spinning_friction value="0.005"/>
    </contact>
    <inertial>
      <origin rpy="0 0 0" xyz="0 0 0"/>
       <mass value="1"/>
       <inertia ixx="1" ixy="0" ixz="0" iyy="1.3" iyz="0" izz="0.5"/>
    </inertial>
    <visual>
      <origin rpy="0 0 0" xyz="0 0 0"/>
      <geometry>
<<<<<<< HEAD
				<mesh filename="cube.obj" scale=".004 .004 .004"/>
=======
				<mesh filename="cube.obj" scale="0.004 0.004 0.004"/>
>>>>>>> c6dc0962
      </geometry>
       <material name="white">
        <color rgba="1 1 1 1"/>
      </material>
    </visual>
    <collision>
      <origin rpy="0 0 0" xyz="0 0 0 "/>
      <geometry>
<<<<<<< HEAD
	 	<box size=".004 .004 .004"/>
=======
	 	<box size="0.004 0.004 0.004"/>
>>>>>>> c6dc0962
      </geometry>
    </collision>
  </link>
</robot>
<|MERGE_RESOLUTION|>--- conflicted
+++ resolved
@@ -15,11 +15,7 @@
     <visual>
       <origin rpy="0 0 0" xyz="0 0 0"/>
       <geometry>
-<<<<<<< HEAD
-				<mesh filename="cube.obj" scale=".004 .004 .004"/>
-=======
 				<mesh filename="cube.obj" scale="0.004 0.004 0.004"/>
->>>>>>> c6dc0962
       </geometry>
        <material name="white">
         <color rgba="1 1 1 1"/>
@@ -28,11 +24,7 @@
     <collision>
       <origin rpy="0 0 0" xyz="0 0 0 "/>
       <geometry>
-<<<<<<< HEAD
-	 	<box size=".004 .004 .004"/>
-=======
 	 	<box size="0.004 0.004 0.004"/>
->>>>>>> c6dc0962
       </geometry>
     </collision>
   </link>
