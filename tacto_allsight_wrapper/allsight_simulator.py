--- conflicted
+++ resolved
@@ -16,7 +16,7 @@
 from omegaconf import DictConfig
 import shutup;
 import torch
-from tacto_allsight_wrapper.util.util import tensor2im
+from .util.util import tensor2im
 
 shutup.please()
 
@@ -33,7 +33,7 @@
     convert_quat_wxyz_to_xyzw
 from scipy.spatial.transform import Rotation as R
 from transformations import translation_matrix, translation_from_matrix, quaternion_matrix, quaternion_from_matrix
-
+from .util.util import foreground,inv_foreground
 log = logging.getLogger(__name__)
 origin, xaxis, yaxis, zaxis = (0, 0, 0), (1, 0, 0), (0, 1, 0), (0, 0, 1)
 
@@ -55,6 +55,7 @@
         leds = cfg.summary.leds
         sensor_id = cfg.summary.sensor_id
         bg = cv2.imread(os.path.join(PATH, f"experiments/conf/ref/ref_frame_{leds}{sensor_id}.jpg"))
+        self.ref_frame = bg
         conf_path = os.path.join(PATH, f"experiments/conf/sensor/config_allsight_{leds}.yml")
 
         # initialize allsight
@@ -69,14 +70,16 @@
         self.cyl_r = cfg.allsight.sensor_dims.cyl_r
 
         self.is_sim2real = cfg.sim2real.enable
+        self.device = cfg.sim2real.device
+        dim = (224, 224)
         if self.is_sim2real:
             opt = {
                 "preprocess": "resize_and_crop",
-                "crop_size": 224,
-                "load_size": 224,
+                "crop_size": dim[0],
+                "load_size": dim[1],
                 "no_flip": True,
             }
-
+            self.ref_frame = cv2.resize(cv2.cvtColor(self.ref_frame, cv2.COLOR_BGR2RGB),dim)
             self.transform = pre_process.get_transform(opt=opt)
 
             self.model_G = networks.define_G(input_nc=3,
@@ -87,15 +90,13 @@
                                              )
 
             self.model_G.load_state_dict(torch.load(cfg.sim2real.model_G))
+            self.model_G.to(self.device)
             self.model_G.eval()
 
         self.show_contact_px = cfg.show_detect
-<<<<<<< HEAD
-=======
         
         if cfg.summary.name == "collect_data":
             self.start_random_angle = cfg.summary.start_random_angle
->>>>>>> cbc685f7
 
     # visual creator function
     def create_env(self, cfg: DictConfig, obj_id: str = '30'):
@@ -164,8 +165,9 @@
             color, depth = self.allsight.render()
             if self.is_sim2real:
                 for i in range(len(color)):
-                    color_tensor = self.transform(color[i]).unsqueeze(0)
-                    colors_gan.append(tensor2im(self.model_G(color_tensor)))
+                    # color_tensor = self.transform(color[i]).unsqueeze(0)
+                    color_tensor = self.transform(foreground(color[i],self.ref_frame)).unsqueeze(0).to(self.device)
+                    colors_gan.append(inv_foreground(self.ref_frame,tensor2im(self.model_G(color_tensor))))
             if self.show_contact_px:
                 contact_px = self.allsight.detect_contact(depth)
             self.allsight.updateGUI(color,
@@ -267,7 +269,7 @@
                 # self.allsight.updateGUI(color, depth)
                 if self.is_sim2real:
                     for i in range(len(color)):
-                        color_tensor = self.transform(color[i]).unsqueeze(0)
+                        color_tensor = self.transform(color[i]).unsqueeze(0).to()
                         colors_gan.append(tensor2im(self.model_G(color_tensor)))
 
                 if self.show_contact_px:
