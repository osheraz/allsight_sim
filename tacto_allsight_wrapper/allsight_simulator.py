# Copyright (c) Facebook, Inc. and its affiliates.

# This source code is licensed under the MIT license found in the
# LICENSE file in the root directory of this source tree.

import sys
import logging
import time
import pybullet as pyb

import cv2
import pybulletX as px
import os
import numpy as np
from typing import Any
from omegaconf import DictConfig
import shutup;
import torch
from util.util import tensor2im


shutup.please()

log = logging.getLogger(__name__)

from tacto_allsight_wrapper import allsight_wrapper

# import allsight wrapper
PATH = os.path.join(os.path.dirname(__file__), "../")
sys.path.insert(0, PATH)
from experiments.models import networks, pre_process
from experiments.utils.logger import DataSimLogger
from experiments.utils.geometry import rotation_matrix, concatenate_matrices, convert_quat_xyzw_to_wxyz, \
    convert_quat_wxyz_to_xyzw
from scipy.spatial.transform import Rotation as R
from transformations import translation_matrix, translation_from_matrix, quaternion_matrix, quaternion_from_matrix

log = logging.getLogger(__name__)
origin, xaxis, yaxis, zaxis = (0, 0, 0), (1, 0, 0), (0, 1, 0), (0, 0, 1)


class Simulator:

    def __init__(self, cfg: DictConfig,
                 ):

        '''Simulator object for defining simulation scene with allsight sensor

        Parameters
        ----------
        cfg : DictConfig
            allsight config dict -> allsight.yaml
        '''

        # bg image
        leds = cfg.summary.leds
        bg = cv2.imread(os.path.join(PATH, f"experiments/conf/ref/ref_frame_{leds}.jpg"))
        conf_path = os.path.join(PATH, f"experiments/conf/sensor/config_allsight_{leds}.yml")

        # initialize allsight
        self.allsight = allsight_wrapper.Sensor(
            **cfg.allsight.tacto, **{"config_path": conf_path},
            background=bg if cfg.with_bg else None,
            show_depth=cfg.show_depth,
            show_cv_detect=cfg.show_detect 
        )

        self.base_h = cfg.allsight.sensor_dims.base_h
        self.cyl_h = cfg.allsight.sensor_dims.cyl_h
        self.cyl_r = cfg.allsight.sensor_dims.cyl_r
        
        
        self.is_sim2real = cfg.sim2real.enable 
        if self.is_sim2real:
            opt = {
                "preprocess": "resize_and_crop",
                "crop_size": 224,
                "load_size": 224,
                "no_flip": True,
            }
            
            self.transform = pre_process.get_transform(opt=opt)
            
            self.model_G = networks.define_G(input_nc=3,
                                            output_nc=3,
                                            ngf=64,
                                            netG="resnet_9blocks",
                                            norm="instance",
                                            )
            
            self.model_G.load_state_dict(torch.load(cfg.sim2real.model_G))
            self.model_G.eval()
        

    # visual creator function
    def create_env(self, cfg: DictConfig, obj_id: str = '30'):
        """Create scene including visualizer gui and bodys

        Parameters
        ----------
        cfg : DictConfig
            allsight config dict -> allsight.yaml
        obj_id : str, optional
            Define which size of sphere to use, by default '30'
        """

        # Initialize World
        log.info("Initializing world")
        px.init()
        pyb.resetDebugVisualizerCamera(**cfg.pybullet_camera)
        pyb.configureDebugVisualizer(
            pyb.COV_ENABLE_SHADOWS, 1, lightPosition=[50, 0, 80],
        )

        pyb.connect(pyb.DIRECT)
        pyb.setGravity(0, 0, 0)  # Major Tom to planet Earth

        self.body = px.Body(**cfg.allsight)

        # object body 
        # take the urdf path with the relevant id given
        if obj_id in ['sphere3', 'sphere4', 'sphere5']:
            obj_urdf_path = f"../assets/objects/{obj_id}.urdf"
        elif obj_id in ['cube', 'rect', 'ellipse']:
            obj_urdf_path = f"../assets/objects/{obj_id}_small.urdf"

        cfg.object.urdf_path = obj_urdf_path
        self.obj = px.Body(**cfg.object)
        # set start pose
        self.obj.set_base_pose([0, 0, 0.056])
        self.allsight.add_body(self.obj)

        # camera body
        self.allsight.add_camera(self.body.id, [-1])

        # load control panel config
        self.object_control_panel = cfg.object_control_panel

    def start(self):
        '''Start the simulation thread
        '''

        self.t = px.utils.SimulationThread(real_time_factor=1.0)
        self.t.start()

    def run_sim(self):
        '''run simulation loop for demo proposes
        '''

        self.start()
        
        # show panel
        self.panel = px.gui.PoseControlPanel(self.obj, **self.object_control_panel)
        self.panel.start()
        
        
        while True:
            colors_gan = []
            color, depth = self.allsight.render()
            if self.is_sim2real:
                for i in range(len(color)):
                    color_tensor = self.transform(color[i]).unsqueeze(0)
                    colors_gan.append(tensor2im(self.model_G(color_tensor)))
            
            self.allsight.updateGUI(color,depth,colors_gan=colors_gan)

        self.t.stop()

    def collect_data(self, conf):

        # start the simulation thread
        self.start()

        self.cyl_split = conf['cyl_split']
        self.top_split = conf['top_split']
        self.angle_split = conf['angle_split']

        # Create constraints
        '''
        due to limitation of pybullet orienation handling,
        instead of changing the constraint, we recreate it every timestamp
        '''
        (self._obj_x, self._obj_y, self._obj_z), self._obj_or = self.obj.get_base_pose()
        init_xyz = [self._obj_x, self._obj_y, self._obj_z]

        self.cid = pyb.createConstraint(
            self.obj.id,  # parent body unique id
            -1,  # parent link index (or -1 for the base)
            -1,  # child body unique id, or -1 for no body (specify anon-dynamic child frame in world coordinates)
            -1,  # child link index, or -1 for the base
            pyb.JOINT_FIXED,  # joint type: JOINT_PRISMATIC, JOINT_FIXED,JOINT_POINT2POINT, JOINT_GEAR
            [0, 0, 0],  # joint axis, in child link frame
            [0, 0, 0],  # position of the joint frame relative to parent center of mass frame.
            init_xyz
            # position of the joint frame relative to a given child center of mass frame (or world origin if no child specified)
        )

        # create data logger object
        self.logger = DataSimLogger(conf["save_prefix"],
                                    conf['leds'],
                                    conf['indenter'],
                                    save=conf['save'],
                                    save_depth=False)

        # take ref frame
        ref_frame, _ = self.allsight.render()

        ref_img_color_path = os.path.join(self.logger.dataset_path_images, 'ref_frame.jpg')

        if conf['save']:
            ref_frame[0] = cv2.cvtColor(ref_frame[0], cv2.COLOR_BGR2RGB)
            if not cv2.imwrite(ref_img_color_path, ref_frame[0]):
                raise Exception("Could not write image")

        frame_count = 0

        Q = np.linspace(0, 2 * np.pi, conf['angle_split'])

        K1 = np.linspace(0.07, 0.1, self.cyl_split)
        K2 = np.linspace(0.06, 0.09, self.top_split)

        f_start_pi_10 = 80
        f_end_pi_10 = 100

        current_pos, current_quat = pyb.getBasePositionAndOrientation(self.body.id)
        current_euler = pyb.getEulerFromQuaternion(current_quat)

        for q in Q:

            # Calculate the new orientation by adding the desired rotation
            new_euler = [current_euler[0], current_euler[1], current_euler[2] + q]
            new_quat = pyb.getQuaternionFromEuler(new_euler)

            self.body.set_base_pose(position=current_pos, orientation=new_quat)
            pyb.stepSimulation()

            for i in range(conf['start_from'], self.cyl_split + self.top_split, 1):

                if i == self.cyl_split: continue

                push_point_start, push_point_end = self.get_push_point_by_index(0, i)

                pyb.changeConstraint(self.cid,
                                     jointChildPivot=push_point_start[0],
                                     jointChildFrameOrientation=push_point_start[1],
                                     maxForce=200)
                pyb.stepSimulation()

                if i == self.top_split + self.cyl_split - 1 and q != 0: continue

                color, depth = self.allsight.render()
                self.allsight.updateGUI(color, depth)
                time.sleep(0.01)

                for f in range(f_start_pi_10, f_end_pi_10):

                    if i <= self.cyl_split:
                        force = f * K1[i]
                    else:
                        force = f * K2[self.cyl_split + self.top_split - i]

                    pyb.changeConstraint(self.cid,
                                         jointChildPivot=push_point_end[0],
                                         jointChildFrameOrientation=push_point_end[1],
                                         maxForce=force)

                    color, depth = self.allsight.render()
<<<<<<< HEAD
                    time.sleep(0.01)
=======
                    self.allsight.updateGUI(color, depth)
                    pyb.stepSimulation()
                    time.sleep(0.05)
>>>>>>> c2716856

                    if np.sum(depth):
                        pose = list(pyb.getBasePositionAndOrientation(self.obj.id)[0][:3])

                        # TODO: should be fixed by calibration
                        pose[0] -= np.sign(pose[0]) * 0.002  # radi
                        pose[1] -= np.sign(pose[1]) * 0.002  # radi
                        pose[2] -= self.base_h + 0.004  # base_h + safe_zone

                        rot = pyb.getBasePositionAndOrientation(self.obj.id)[1][:4]

                        trans_mat, rot_mat = translation_matrix(pose), quaternion_matrix(
                            convert_quat_xyzw_to_wxyz(rot))
                        T_finger_origin_press = np.dot(trans_mat, rot_mat)
                        T_finger_origin_press_rotate_q = np.matmul(rotation_matrix(-q, zaxis),
                                                                   T_finger_origin_press)
                        pose = translation_from_matrix(T_finger_origin_press_rotate_q).tolist()
                        rot = convert_quat_wxyz_to_xyzw(
                            quaternion_from_matrix(T_finger_origin_press_rotate_q).tolist())

                        force = self.allsight.get_force('cam0')['2_-1']

                        color_img = color[0]
                        depth_img = np.concatenate(list(map(self.allsight._depth_to_color, depth)), axis=1)

                        self.logger.append(conf["save_prefix"], i, np.interp(q, [0, 2 * np.pi], [0, 1]),
                                           color_img, depth_img, pose, rot, force, frame_count)

                        frame_count += 1

            if conf['save']: self.logger.save_batch_images()

        self.logger.save_data_dict()

    def get_push_point_by_index(self, q: float, i: int) -> Any:
        '''Get start and end points for every press process

        Parameters
        ----------
        q : float
            angle id
        i : int
            _description_

        Returns
        -------
        Any
            push_point_start : list
                starting point for press process [xyz]
            push_point_end : list
                end point for press process [xyz]
        '''

        G = 2

        H_cyl = np.linspace(0, self.cyl_h, self.cyl_split)

        x0, y0 = 0, 0
        if i < len(H_cyl):

            H = np.asarray([
                x0 + self.cyl_r * np.cos(q),
                y0 + self.cyl_r * np.sin(q),
                self.base_h + H_cyl[i],
            ])

            H2 = np.asarray([
                x0 + self.cyl_r * G * np.cos(q),
                y0 + self.cyl_r * G * np.sin(q),
                self.base_h + H_cyl[i],
            ])

            Rz = rotation_matrix(q, zaxis)
            Rt = rotation_matrix(np.pi, zaxis)
            Rx = rotation_matrix(np.pi, xaxis)

            rot = concatenate_matrices(Rz, Rt, Rx)[:3, :3]

            rot = R.from_matrix(rot[:3, :3]).as_quat()

            push_point_end = [[H[0], H[1], H[2]], rot.tolist()]
            push_point_start = [[H2[0], H2[1], H2[2]], rot.tolist()]

        else:

            phi = np.linspace(0, np.pi / 2, self.top_split)[::-1][i - len(H_cyl)]

            B = np.asarray([
                (self.cyl_r) * np.sin(phi) * np.cos(q),
                (self.cyl_r) * np.sin(phi) * np.sin(q),
                self.base_h + self.cyl_h + (self.cyl_r) * np.cos(phi),
            ])

            B2 = np.asarray([
                (self.cyl_r) * G * np.sin(phi) * np.cos(q),
                (self.cyl_r) * G * np.sin(phi) * np.sin(q),
                self.base_h + self.cyl_h + (self.cyl_r) * G * np.cos(phi),
            ])

            Ry = rotation_matrix(phi, yaxis)
            Rz = rotation_matrix(q, zaxis)
            Rt = rotation_matrix(np.pi / 2, yaxis)

            rot = concatenate_matrices(Rz, Ry, Rt)[:3, :3]

            rot = R.from_matrix(rot).as_quat()

            push_point_end = [[B[0], B[1], B[2]], rot.tolist()]
            push_point_start = [[B2[0], B2[1], B2[2]], rot.tolist()]

        return push_point_start, push_point_end<|MERGE_RESOLUTION|>--- conflicted
+++ resolved
@@ -265,13 +265,9 @@
                                          maxForce=force)
 
                     color, depth = self.allsight.render()
-<<<<<<< HEAD
-                    time.sleep(0.01)
-=======
                     self.allsight.updateGUI(color, depth)
                     pyb.stepSimulation()
                     time.sleep(0.05)
->>>>>>> c2716856
 
                     if np.sum(depth):
                         pose = list(pyb.getBasePositionAndOrientation(self.obj.id)[0][:3])
